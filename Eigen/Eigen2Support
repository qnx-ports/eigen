--- conflicted
+++ resolved
@@ -67,19 +67,6 @@
 EIGEN_USING_MATRIX_TYPEDEFS \
 using Eigen::Matrix; \
 using Eigen::MatrixBase; \
-<<<<<<< HEAD
-namespace ei_random = Eigen::internal::random; \
-namespace ei_real   = Eigen::internal::real; \
-namespace ei_imag   = Eigen::internal::imag; \
-namespace ei_conj   = Eigen::internal::conj; \
-namespace ei_abs    = Eigen::internal::abs; \
-namespace ei_abs2   = Eigen::internal::abs2; \
-namespace ei_sqrt   = Eigen::internal::sqrt; \
-namespace ei_exp    = Eigen::internal::exp; \
-namespace ei_log    = Eigen::internal::log; \
-namespace ei_sin    = Eigen::internal::sin; \
-namespace ei_cos    = Eigen::internal::cos;
-=======
 using Eigen::ei_random; \
 using Eigen::ei_real; \
 using Eigen::ei_imag; \
@@ -91,6 +78,5 @@
 using Eigen::ei_log; \
 using Eigen::ei_sin; \
 using Eigen::ei_cos;
->>>>>>> 76c630d1
 
 #endif // EIGEN2SUPPORT_H