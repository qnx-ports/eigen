// This file is part of Eigen, a lightweight C++ template library
// for linear algebra.
//
// Copyright (C) 2008-2011 Gael Guennebaud <gael.guennebaud@inria.fr>
// Copyright (C) 2009 Keir Mierle <mierle@gmail.com>
// Copyright (C) 2009 Benoit Jacob <jacob.benoit.1@gmail.com>
// Copyright (C) 2011 Timothy E. Holy <tim.holy@gmail.com >
//
// This Source Code Form is subject to the terms of the Mozilla
// Public License v. 2.0. If a copy of the MPL was not distributed
// with this file, You can obtain one at http://mozilla.org/MPL/2.0/.

#ifndef EIGEN_LDLT_H
#define EIGEN_LDLT_H

namespace Eigen { 

namespace internal {
  template<typename MatrixType, int UpLo> struct LDLT_Traits;

  // PositiveSemiDef means positive semi-definite and non-zero; same for NegativeSemiDef
  enum SignMatrix { PositiveSemiDef, NegativeSemiDef, ZeroSign, Indefinite };
}

/** \ingroup Cholesky_Module
  *
  * \class LDLT
  *
  * \brief Robust Cholesky decomposition of a matrix with pivoting
  *
  * \param MatrixType the type of the matrix of which to compute the LDL^T Cholesky decomposition
  * \param UpLo the triangular part that will be used for the decompositon: Lower (default) or Upper.
  *             The other triangular part won't be read.
  *
  * Perform a robust Cholesky decomposition of a positive semidefinite or negative semidefinite
  * matrix \f$ A \f$ such that \f$ A =  P^TLDL^*P \f$, where P is a permutation matrix, L
  * is lower triangular with a unit diagonal and D is a diagonal matrix.
  *
  * The decomposition uses pivoting to ensure stability, so that L will have
  * zeros in the bottom right rank(A) - n submatrix. Avoiding the square root
  * on D also stabilizes the computation.
  *
  * Remember that Cholesky decompositions are not rank-revealing. Also, do not use a Cholesky
  * decomposition to determine whether a system of equations has a solution.
  *
  * \sa MatrixBase::ldlt(), SelfAdjointView::ldlt(), class LLT
  */
template<typename _MatrixType, int _UpLo> class LDLT
{
  public:
    typedef _MatrixType MatrixType;
    enum {
      RowsAtCompileTime = MatrixType::RowsAtCompileTime,
      ColsAtCompileTime = MatrixType::ColsAtCompileTime,
      Options = MatrixType::Options & ~RowMajorBit, // these are the options for the TmpMatrixType, we need a ColMajor matrix here!
      MaxRowsAtCompileTime = MatrixType::MaxRowsAtCompileTime,
      MaxColsAtCompileTime = MatrixType::MaxColsAtCompileTime,
      UpLo = _UpLo
    };
    typedef typename MatrixType::Scalar Scalar;
    typedef typename NumTraits<typename MatrixType::Scalar>::Real RealScalar;
    typedef typename MatrixType::Index Index;
    typedef Matrix<Scalar, RowsAtCompileTime, 1, Options, MaxRowsAtCompileTime, 1> TmpMatrixType;

    typedef Transpositions<RowsAtCompileTime, MaxRowsAtCompileTime> TranspositionType;
    typedef PermutationMatrix<RowsAtCompileTime, MaxRowsAtCompileTime> PermutationType;

    typedef internal::LDLT_Traits<MatrixType,UpLo> Traits;

    /** \brief Default Constructor.
      *
      * The default constructor is useful in cases in which the user intends to
      * perform decompositions via LDLT::compute(const MatrixType&).
      */
    LDLT() 
      : m_matrix(), 
        m_transpositions(), 
        m_sign(internal::ZeroSign),
        m_isInitialized(false) 
    {}

    /** \brief Default Constructor with memory preallocation
      *
      * Like the default constructor but with preallocation of the internal data
      * according to the specified problem \a size.
      * \sa LDLT()
      */
    LDLT(Index size)
      : m_matrix(size, size),
        m_transpositions(size),
        m_temporary(size),
        m_sign(internal::ZeroSign),
        m_isInitialized(false)
    {}

    /** \brief Constructor with decomposition
      *
      * This calculates the decomposition for the input \a matrix.
      * \sa LDLT(Index size)
      */
    LDLT(const MatrixType& matrix)
      : m_matrix(matrix.rows(), matrix.cols()),
        m_transpositions(matrix.rows()),
        m_temporary(matrix.rows()),
        m_sign(internal::ZeroSign),
        m_isInitialized(false)
    {
      compute(matrix);
    }

    /** Clear any existing decomposition
     * \sa rankUpdate(w,sigma)
     */
    void setZero()
    {
      m_isInitialized = false;
    }

    /** \returns a view of the upper triangular matrix U */
    inline typename Traits::MatrixU matrixU() const
    {
      eigen_assert(m_isInitialized && "LDLT is not initialized.");
      return Traits::getU(m_matrix);
    }

    /** \returns a view of the lower triangular matrix L */
    inline typename Traits::MatrixL matrixL() const
    {
      eigen_assert(m_isInitialized && "LDLT is not initialized.");
      return Traits::getL(m_matrix);
    }

    /** \returns the permutation matrix P as a transposition sequence.
      */
    inline const TranspositionType& transpositionsP() const
    {
      eigen_assert(m_isInitialized && "LDLT is not initialized.");
      return m_transpositions;
    }

    /** \returns the coefficients of the diagonal matrix D */
    inline Diagonal<const MatrixType> vectorD() const
    {
      eigen_assert(m_isInitialized && "LDLT is not initialized.");
      return m_matrix.diagonal();
    }

    /** \returns true if the matrix is positive (semidefinite) */
    inline bool isPositive() const
    {
      eigen_assert(m_isInitialized && "LDLT is not initialized.");
      return m_sign == internal::PositiveSemiDef || m_sign == internal::ZeroSign;
    }

    /** \returns true if the matrix is negative (semidefinite) */
    inline bool isNegative(void) const
    {
      eigen_assert(m_isInitialized && "LDLT is not initialized.");
      return m_sign == internal::NegativeSemiDef || m_sign == internal::ZeroSign;
    }

    /** \returns a solution x of \f$ A x = b \f$ using the current decomposition of A.
      *
      * This function also supports in-place solves using the syntax <tt>x = decompositionObject.solve(x)</tt> .
      *
      * \note_about_checking_solutions
      *
      * More precisely, this method solves \f$ A x = b \f$ using the decomposition \f$ A = P^T L D L^* P \f$
      * by solving the systems \f$ P^T y_1 = b \f$, \f$ L y_2 = y_1 \f$, \f$ D y_3 = y_2 \f$, 
      * \f$ L^* y_4 = y_3 \f$ and \f$ P x = y_4 \f$ in succession. If the matrix \f$ A \f$ is singular, then
      * \f$ D \f$ will also be singular (all the other matrices are invertible). In that case, the
      * least-square solution of \f$ D y_3 = y_2 \f$ is computed. This does not mean that this function
      * computes the least-square solution of \f$ A x = b \f$ is \f$ A \f$ is singular.
      *
      * \sa MatrixBase::ldlt(), SelfAdjointView::ldlt()
      */
#ifdef EIGEN_TEST_EVALUATORS
    template<typename Rhs>
    inline const Solve<LDLT, Rhs>
    solve(const MatrixBase<Rhs>& b) const
    {
      eigen_assert(m_isInitialized && "LDLT is not initialized.");
      eigen_assert(m_matrix.rows()==b.rows()
                && "LDLT::solve(): invalid number of rows of the right hand side matrix b");
      return Solve<LDLT, Rhs>(*this, b.derived());
    }
#else
    template<typename Rhs>
    inline const internal::solve_retval<LDLT, Rhs>
    solve(const MatrixBase<Rhs>& b) const
    {
      eigen_assert(m_isInitialized && "LDLT is not initialized.");
      eigen_assert(m_matrix.rows()==b.rows()
                && "LDLT::solve(): invalid number of rows of the right hand side matrix b");
      return internal::solve_retval<LDLT, Rhs>(*this, b.derived());
    }
#endif

    template<typename Derived>
    bool solveInPlace(MatrixBase<Derived> &bAndX) const;

    LDLT& compute(const MatrixType& matrix);

    template <typename Derived>
    LDLT& rankUpdate(const MatrixBase<Derived>& w, const RealScalar& alpha=1);

    /** \returns the internal LDLT decomposition matrix
      *
      * TODO: document the storage layout
      */
    inline const MatrixType& matrixLDLT() const
    {
      eigen_assert(m_isInitialized && "LDLT is not initialized.");
      return m_matrix;
    }

    MatrixType reconstructedMatrix() const;

    inline Index rows() const { return m_matrix.rows(); }
    inline Index cols() const { return m_matrix.cols(); }

    /** \brief Reports whether previous computation was successful.
      *
      * \returns \c Success if computation was succesful,
      *          \c NumericalIssue if the matrix.appears to be negative.
      */
    ComputationInfo info() const
    {
      eigen_assert(m_isInitialized && "LDLT is not initialized.");
      return Success;
    }
    
    #ifndef EIGEN_PARSED_BY_DOXYGEN
    template<typename RhsType, typename DstType>
    EIGEN_DEVICE_FUNC
    void _solve_impl(const RhsType &rhs, DstType &dst) const;
    #endif

  protected:

    /** \internal
      * Used to compute and store the Cholesky decomposition A = L D L^* = U^* D U.
      * The strict upper part is used during the decomposition, the strict lower
      * part correspond to the coefficients of L (its diagonal is equal to 1 and
      * is not stored), and the diagonal entries correspond to D.
      */
    MatrixType m_matrix;
    TranspositionType m_transpositions;
    TmpMatrixType m_temporary;
    internal::SignMatrix m_sign;
    bool m_isInitialized;
};

namespace internal {

template<int UpLo> struct ldlt_inplace;

template<> struct ldlt_inplace<Lower>
{
  template<typename MatrixType, typename TranspositionType, typename Workspace>
  static bool unblocked(MatrixType& mat, TranspositionType& transpositions, Workspace& temp, SignMatrix& sign)
  {
    using std::abs;
    typedef typename MatrixType::Scalar Scalar;
    typedef typename MatrixType::RealScalar RealScalar;
    typedef typename MatrixType::Index Index;
    eigen_assert(mat.rows()==mat.cols());
    const Index size = mat.rows();

    if (size <= 1)
    {
      transpositions.setIdentity();
      if (numext::real(mat.coeff(0,0)) > 0) sign = PositiveSemiDef;
      else if (numext::real(mat.coeff(0,0)) < 0) sign = NegativeSemiDef;
      else sign = ZeroSign;
      return true;
    }

    for (Index k = 0; k < size; ++k)
    {
      // Find largest diagonal element
      Index index_of_biggest_in_corner;
      mat.diagonal().tail(size-k).cwiseAbs().maxCoeff(&index_of_biggest_in_corner);
      index_of_biggest_in_corner += k;

      transpositions.coeffRef(k) = index_of_biggest_in_corner;
      if(k != index_of_biggest_in_corner)
      {
        // apply the transposition while taking care to consider only
        // the lower triangular part
        Index s = size-index_of_biggest_in_corner-1; // trailing size after the biggest element
        mat.row(k).head(k).swap(mat.row(index_of_biggest_in_corner).head(k));
        mat.col(k).tail(s).swap(mat.col(index_of_biggest_in_corner).tail(s));
        std::swap(mat.coeffRef(k,k),mat.coeffRef(index_of_biggest_in_corner,index_of_biggest_in_corner));
        for(int i=k+1;i<index_of_biggest_in_corner;++i)
        {
          Scalar tmp = mat.coeffRef(i,k);
          mat.coeffRef(i,k) = numext::conj(mat.coeffRef(index_of_biggest_in_corner,i));
          mat.coeffRef(index_of_biggest_in_corner,i) = numext::conj(tmp);
        }
        if(NumTraits<Scalar>::IsComplex)
          mat.coeffRef(index_of_biggest_in_corner,k) = numext::conj(mat.coeff(index_of_biggest_in_corner,k));
      }

      // partition the matrix:
      //       A00 |  -  |  -
      // lu  = A10 | A11 |  -
      //       A20 | A21 | A22
      Index rs = size - k - 1;
      Block<MatrixType,Dynamic,1> A21(mat,k+1,k,rs,1);
      Block<MatrixType,1,Dynamic> A10(mat,k,0,1,k);
      Block<MatrixType,Dynamic,Dynamic> A20(mat,k+1,0,rs,k);

      if(k>0)
      {
        temp.head(k) = mat.diagonal().real().head(k).asDiagonal() * A10.adjoint();
        mat.coeffRef(k,k) -= (A10 * temp.head(k)).value();
        if(rs>0)
          A21.noalias() -= A20 * temp.head(k);
      }
      
      // In some previous versions of Eigen (e.g., 3.2.1), the scaling was omitted if the pivot
      // was smaller than the cutoff value. However, soince LDLT is not rank-revealing
      // we should only make sure we do not introduce INF or NaN values.
      // LAPACK also uses 0 as the cutoff value.
      RealScalar realAkk = numext::real(mat.coeffRef(k,k));
      if((rs>0) && (abs(realAkk) > RealScalar(0)))
        A21 /= realAkk;

      if (sign == PositiveSemiDef) {
        if (realAkk < 0) sign = Indefinite;
      } else if (sign == NegativeSemiDef) {
        if (realAkk > 0) sign = Indefinite;
      } else if (sign == ZeroSign) {
        if (realAkk > 0) sign = PositiveSemiDef;
        else if (realAkk < 0) sign = NegativeSemiDef;
      }
    }

    return true;
  }

  // Reference for the algorithm: Davis and Hager, "Multiple Rank
  // Modifications of a Sparse Cholesky Factorization" (Algorithm 1)
  // Trivial rearrangements of their computations (Timothy E. Holy)
  // allow their algorithm to work for rank-1 updates even if the
  // original matrix is not of full rank.
  // Here only rank-1 updates are implemented, to reduce the
  // requirement for intermediate storage and improve accuracy
  template<typename MatrixType, typename WDerived>
  static bool updateInPlace(MatrixType& mat, MatrixBase<WDerived>& w, const typename MatrixType::RealScalar& sigma=1)
  {
    using numext::isfinite;
    typedef typename MatrixType::Scalar Scalar;
    typedef typename MatrixType::RealScalar RealScalar;
    typedef typename MatrixType::Index Index;

    const Index size = mat.rows();
    eigen_assert(mat.cols() == size && w.size()==size);

    RealScalar alpha = 1;

    // Apply the update
    for (Index j = 0; j < size; j++)
    {
      // Check for termination due to an original decomposition of low-rank
      if (!(isfinite)(alpha))
        break;

      // Update the diagonal terms
      RealScalar dj = numext::real(mat.coeff(j,j));
      Scalar wj = w.coeff(j);
      RealScalar swj2 = sigma*numext::abs2(wj);
      RealScalar gamma = dj*alpha + swj2;

      mat.coeffRef(j,j) += swj2/alpha;
      alpha += swj2/dj;


      // Update the terms of L
      Index rs = size-j-1;
      w.tail(rs) -= wj * mat.col(j).tail(rs);
      if(gamma != 0)
        mat.col(j).tail(rs) += (sigma*numext::conj(wj)/gamma)*w.tail(rs);
    }
    return true;
  }

  template<typename MatrixType, typename TranspositionType, typename Workspace, typename WType>
  static bool update(MatrixType& mat, const TranspositionType& transpositions, Workspace& tmp, const WType& w, const typename MatrixType::RealScalar& sigma=1)
  {
    // Apply the permutation to the input w
    tmp = transpositions * w;

    return ldlt_inplace<Lower>::updateInPlace(mat,tmp,sigma);
  }
};

template<> struct ldlt_inplace<Upper>
{
  template<typename MatrixType, typename TranspositionType, typename Workspace>
  static EIGEN_STRONG_INLINE bool unblocked(MatrixType& mat, TranspositionType& transpositions, Workspace& temp, SignMatrix& sign)
  {
    Transpose<MatrixType> matt(mat);
    return ldlt_inplace<Lower>::unblocked(matt, transpositions, temp, sign);
  }

  template<typename MatrixType, typename TranspositionType, typename Workspace, typename WType>
  static EIGEN_STRONG_INLINE bool update(MatrixType& mat, TranspositionType& transpositions, Workspace& tmp, WType& w, const typename MatrixType::RealScalar& sigma=1)
  {
    Transpose<MatrixType> matt(mat);
    return ldlt_inplace<Lower>::update(matt, transpositions, tmp, w.conjugate(), sigma);
  }
};

template<typename MatrixType> struct LDLT_Traits<MatrixType,Lower>
{
  typedef const TriangularView<const MatrixType, UnitLower> MatrixL;
  typedef const TriangularView<const typename MatrixType::AdjointReturnType, UnitUpper> MatrixU;
  static inline MatrixL getL(const MatrixType& m) { return m; }
  static inline MatrixU getU(const MatrixType& m) { return m.adjoint(); }
};

template<typename MatrixType> struct LDLT_Traits<MatrixType,Upper>
{
  typedef const TriangularView<const typename MatrixType::AdjointReturnType, UnitLower> MatrixL;
  typedef const TriangularView<const MatrixType, UnitUpper> MatrixU;
  static inline MatrixL getL(const MatrixType& m) { return m.adjoint(); }
  static inline MatrixU getU(const MatrixType& m) { return m; }
};

} // end namespace internal

/** Compute / recompute the LDLT decomposition A = L D L^* = U^* D U of \a matrix
  */
template<typename MatrixType, int _UpLo>
LDLT<MatrixType,_UpLo>& LDLT<MatrixType,_UpLo>::compute(const MatrixType& a)
{
  eigen_assert(a.rows()==a.cols());
  const Index size = a.rows();

  m_matrix = a;

  m_transpositions.resize(size);
  m_isInitialized = false;
  m_temporary.resize(size);

  internal::ldlt_inplace<UpLo>::unblocked(m_matrix, m_transpositions, m_temporary, m_sign);

  m_isInitialized = true;
  return *this;
}

/** Update the LDLT decomposition:  given A = L D L^T, efficiently compute the decomposition of A + sigma w w^T.
 * \param w a vector to be incorporated into the decomposition.
 * \param sigma a scalar, +1 for updates and -1 for "downdates," which correspond to removing previously-added column vectors. Optional; default value is +1.
 * \sa setZero()
  */
template<typename MatrixType, int _UpLo>
template<typename Derived>
LDLT<MatrixType,_UpLo>& LDLT<MatrixType,_UpLo>::rankUpdate(const MatrixBase<Derived>& w, const typename NumTraits<typename MatrixType::Scalar>::Real& sigma)
{
  const Index size = w.rows();
  if (m_isInitialized)
  {
    eigen_assert(m_matrix.rows()==size);
  }
  else
  {    
    m_matrix.resize(size,size);
    m_matrix.setZero();
    m_transpositions.resize(size);
    for (Index i = 0; i < size; i++)
      m_transpositions.coeffRef(i) = i;
    m_temporary.resize(size);
    m_sign = sigma>=0 ? internal::PositiveSemiDef : internal::NegativeSemiDef;
    m_isInitialized = true;
  }

  internal::ldlt_inplace<UpLo>::update(m_matrix, m_transpositions, m_temporary, w, sigma);

  return *this;
}

#ifndef EIGEN_PARSED_BY_DOXYGEN
template<typename _MatrixType, int _UpLo>
template<typename RhsType, typename DstType>
void LDLT<_MatrixType,_UpLo>::_solve_impl(const RhsType &rhs, DstType &dst) const
{
  eigen_assert(rhs.rows() == rows());
  // dst = P b
  dst = m_transpositions * rhs;

  // dst = L^-1 (P b)
  matrixL().solveInPlace(dst);

  // dst = D^-1 (L^-1 P b)
  // more precisely, use pseudo-inverse of D (see bug 241)
  using std::abs;
  EIGEN_USING_STD_MATH(max);
  const Diagonal<const MatrixType> vecD = vectorD();
  RealScalar tolerance = (max)( vecD.array().abs().maxCoeff() * NumTraits<Scalar>::epsilon(),
                                RealScalar(1) / NumTraits<RealScalar>::highest()); // motivated by LAPACK's xGELSS
  
  for (Index i = 0; i < vecD.size(); ++i)
  {
    if(abs(vecD(i)) > tolerance)
      dst.row(i) /= vecD(i);
    else
      dst.row(i).setZero();
  }

  // dst = L^-T (D^-1 L^-1 P b)
  matrixU().solveInPlace(dst);

  // dst = P^-1 (L^-T D^-1 L^-1 P b) = A^-1 b
  dst = m_transpositions.transpose() * dst;
}
#endif
  
namespace internal {
#ifndef EIGEN_TEST_EVALUATORS
template<typename _MatrixType, int _UpLo, typename Rhs>
struct solve_retval<LDLT<_MatrixType,_UpLo>, Rhs>
  : solve_retval_base<LDLT<_MatrixType,_UpLo>, Rhs>
{
  typedef LDLT<_MatrixType,_UpLo> LDLTType;
  EIGEN_MAKE_SOLVE_HELPERS(LDLTType,Rhs)

  template<typename Dest> void evalTo(Dest& dst) const
  {
<<<<<<< HEAD
    dec()._solve_impl(rhs(),dst);
=======
    eigen_assert(rhs().rows() == dec().matrixLDLT().rows());
    // dst = P b
    dst = dec().transpositionsP() * rhs();

    // dst = L^-1 (P b)
    dec().matrixL().solveInPlace(dst);

    // dst = D^-1 (L^-1 P b)
    // more precisely, use pseudo-inverse of D (see bug 241)
    using std::abs;
    EIGEN_USING_STD_MATH(max);
    typedef typename LDLTType::MatrixType MatrixType;
    typedef typename LDLTType::RealScalar RealScalar;
    const typename Diagonal<const MatrixType>::RealReturnType vectorD(dec().vectorD());
    // In some previous versions, tolerance was set to the max of 1/highest and the maximal diagonal entry * epsilon
    // as motivated by LAPACK's xGELSS:
    // RealScalar tolerance = (max)(vectorD.array().abs().maxCoeff() *NumTraits<RealScalar>::epsilon(),RealScalar(1) / NumTraits<RealScalar>::highest());
    // However, LDLT is not rank revealing, and so adjusting the tolerance wrt to the highest
    // diagonal element is not well justified and to numerical issues in some cases.
    // Moreover, Lapack's xSYTRS routines use 0 for the tolerance.
    RealScalar tolerance = RealScalar(1) / NumTraits<RealScalar>::highest();
    for (Index i = 0; i < vectorD.size(); ++i) {
      if(abs(vectorD(i)) > tolerance)
        dst.row(i) /= vectorD(i);
      else
        dst.row(i).setZero();
    }

    // dst = L^-T (D^-1 L^-1 P b)
    dec().matrixU().solveInPlace(dst);

    // dst = P^-1 (L^-T D^-1 L^-1 P b) = A^-1 b
    dst = dec().transpositionsP().transpose() * dst;
>>>>>>> d1460d92
  }
};
#endif
}

/** \internal use x = ldlt_object.solve(x);
  *
  * This is the \em in-place version of solve().
  *
  * \param bAndX represents both the right-hand side matrix b and result x.
  *
  * \returns true always! If you need to check for existence of solutions, use another decomposition like LU, QR, or SVD.
  *
  * This version avoids a copy when the right hand side matrix b is not
  * needed anymore.
  *
  * \sa LDLT::solve(), MatrixBase::ldlt()
  */
template<typename MatrixType,int _UpLo>
template<typename Derived>
bool LDLT<MatrixType,_UpLo>::solveInPlace(MatrixBase<Derived> &bAndX) const
{
  eigen_assert(m_isInitialized && "LDLT is not initialized.");
  eigen_assert(m_matrix.rows() == bAndX.rows());

  bAndX = this->solve(bAndX);

  return true;
}

/** \returns the matrix represented by the decomposition,
 * i.e., it returns the product: P^T L D L^* P.
 * This function is provided for debug purpose. */
template<typename MatrixType, int _UpLo>
MatrixType LDLT<MatrixType,_UpLo>::reconstructedMatrix() const
{
  eigen_assert(m_isInitialized && "LDLT is not initialized.");
  const Index size = m_matrix.rows();
  MatrixType res(size,size);

  // P
  res.setIdentity();
  res = transpositionsP() * res;
  // L^* P
  res = matrixU() * res;
  // D(L^*P)
  res = vectorD().real().asDiagonal() * res;
  // L(DL^*P)
  res = matrixL() * res;
  // P^T (LDL^*P)
  res = transpositionsP().transpose() * res;

  return res;
}

#ifndef __CUDACC__
/** \cholesky_module
  * \returns the Cholesky decomposition with full pivoting without square root of \c *this
  * \sa MatrixBase::ldlt()
  */
template<typename MatrixType, unsigned int UpLo>
inline const LDLT<typename SelfAdjointView<MatrixType, UpLo>::PlainObject, UpLo>
SelfAdjointView<MatrixType, UpLo>::ldlt() const
{
  return LDLT<PlainObject,UpLo>(m_matrix);
}

/** \cholesky_module
  * \returns the Cholesky decomposition with full pivoting without square root of \c *this
  * \sa SelfAdjointView::ldlt()
  */
template<typename Derived>
inline const LDLT<typename MatrixBase<Derived>::PlainObject>
MatrixBase<Derived>::ldlt() const
{
  return LDLT<PlainObject>(derived());
}
#endif // __CUDACC__

} // end namespace Eigen

#endif // EIGEN_LDLT_H<|MERGE_RESOLUTION|>--- conflicted
+++ resolved
@@ -498,9 +498,14 @@
   // more precisely, use pseudo-inverse of D (see bug 241)
   using std::abs;
   EIGEN_USING_STD_MATH(max);
-  const Diagonal<const MatrixType> vecD = vectorD();
-  RealScalar tolerance = (max)( vecD.array().abs().maxCoeff() * NumTraits<Scalar>::epsilon(),
-                                RealScalar(1) / NumTraits<RealScalar>::highest()); // motivated by LAPACK's xGELSS
+  const typename Diagonal<const MatrixType>::RealReturnType vecD(vectorD());
+  // In some previous versions, tolerance was set to the max of 1/highest and the maximal diagonal entry * epsilon
+  // as motivated by LAPACK's xGELSS:
+  // RealScalar tolerance = (max)(vectorD.array().abs().maxCoeff() *NumTraits<RealScalar>::epsilon(),RealScalar(1) / NumTraits<RealScalar>::highest());
+  // However, LDLT is not rank revealing, and so adjusting the tolerance wrt to the highest
+  // diagonal element is not well justified and to numerical issues in some cases.
+  // Moreover, Lapack's xSYTRS routines use 0 for the tolerance.
+  RealScalar tolerance = RealScalar(1) / NumTraits<RealScalar>::highest();
   
   for (Index i = 0; i < vecD.size(); ++i)
   {
@@ -529,43 +534,7 @@
 
   template<typename Dest> void evalTo(Dest& dst) const
   {
-<<<<<<< HEAD
     dec()._solve_impl(rhs(),dst);
-=======
-    eigen_assert(rhs().rows() == dec().matrixLDLT().rows());
-    // dst = P b
-    dst = dec().transpositionsP() * rhs();
-
-    // dst = L^-1 (P b)
-    dec().matrixL().solveInPlace(dst);
-
-    // dst = D^-1 (L^-1 P b)
-    // more precisely, use pseudo-inverse of D (see bug 241)
-    using std::abs;
-    EIGEN_USING_STD_MATH(max);
-    typedef typename LDLTType::MatrixType MatrixType;
-    typedef typename LDLTType::RealScalar RealScalar;
-    const typename Diagonal<const MatrixType>::RealReturnType vectorD(dec().vectorD());
-    // In some previous versions, tolerance was set to the max of 1/highest and the maximal diagonal entry * epsilon
-    // as motivated by LAPACK's xGELSS:
-    // RealScalar tolerance = (max)(vectorD.array().abs().maxCoeff() *NumTraits<RealScalar>::epsilon(),RealScalar(1) / NumTraits<RealScalar>::highest());
-    // However, LDLT is not rank revealing, and so adjusting the tolerance wrt to the highest
-    // diagonal element is not well justified and to numerical issues in some cases.
-    // Moreover, Lapack's xSYTRS routines use 0 for the tolerance.
-    RealScalar tolerance = RealScalar(1) / NumTraits<RealScalar>::highest();
-    for (Index i = 0; i < vectorD.size(); ++i) {
-      if(abs(vectorD(i)) > tolerance)
-        dst.row(i) /= vectorD(i);
-      else
-        dst.row(i).setZero();
-    }
-
-    // dst = L^-T (D^-1 L^-1 P b)
-    dec().matrixU().solveInPlace(dst);
-
-    // dst = P^-1 (L^-T D^-1 L^-1 P b) = A^-1 b
-    dst = dec().transpositionsP().transpose() * dst;
->>>>>>> d1460d92
   }
 };
 #endif
