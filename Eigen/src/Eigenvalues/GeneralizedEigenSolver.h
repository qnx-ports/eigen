--- conflicted
+++ resolved
@@ -327,34 +327,6 @@
       }
       else
       {
-<<<<<<< HEAD
-        // We need to extract the generalized eigenvalues of the pair of a general 2x2 block S and a triangular 2x2 block T
-        // From the eigen decomposition of T = U * E * U^-1,
-        // we can extract the eigenvalues of (U^-1 * S * U) / E
-        // Here, we can take advantage that E = diag(T), and U = [ 1 T_01 ; 0 T_11-T_00], and U^-1 = [1 -T_11/(T_11-T_00) ; 0 1/(T_11-T_00)].
-        // Then taking beta=T_00*T_11*(T_11-T_00), we can avoid any division, and alpha is the eigenvalues of A = (U^-1 * S * U) * diag(T_11,T_00) * (T_11-T_00):
-
-        // T =  [a b ; 0 c]
-        // S =  [e f ; g h]
-        RealScalar a = m_realQZ.matrixT().coeff(i, i), b = m_realQZ.matrixT().coeff(i, i+1), c = m_realQZ.matrixT().coeff(i+1, i+1);
-        RealScalar e = m_matS.coeff(i, i), f = m_matS.coeff(i, i+1), g = m_matS.coeff(i+1, i), h = m_matS.coeff(i+1, i+1);
-        RealScalar d = c-a;
-        RealScalar gb = g*b;
-        Matrix<RealScalar,2,2> A;
-        A <<  (e*d-gb)*c,  ((e*b+f*d-h*b)*d-gb*b)*a,
-              g*c       ,  (gb+h*d)*a;
-
-        // NOTE, we could also compute the SVD of T's block during the QZ factorization so that the respective T block is guaranteed to be diagonal,
-        // and then we could directly apply the formula below (while taking care of scaling S columns by T11,T00):
-
-        Scalar p = Scalar(0.5) * (A.coeff(i, i) - A.coeff(i+1, i+1));
-        Scalar z = sqrt(abs(p * p + A.coeff(i+1, i) * A.coeff(i, i+1)));
-        m_alphas.coeffRef(i)   = ComplexScalar(A.coeff(i+1, i+1) + p, z);
-        m_alphas.coeffRef(i+1) = ComplexScalar(A.coeff(i+1, i+1) + p, -z);
-
-        m_betas.coeffRef(i)   =
-        m_betas.coeffRef(i+1) = a*c*d;
-=======
         // We need to extract the generalized eigenvalues of the pair of a general 2x2 block S and a positive diagonal 2x2 block T
         // Then taking beta=T_00*T_11, we can avoid any division, and alpha is the eigenvalues of A = (U^-1 * S * U) * diag(T_11,T_00):
 
@@ -370,8 +342,7 @@
 
         m_betas.coeffRef(i)   =
         m_betas.coeffRef(i+1) = a*b;
->>>>>>> 4c61f008
-
+        
         i += 2;
       }
     }
